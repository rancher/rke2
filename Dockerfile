ARG KUBERNETES_VERSION=dev
# Build environment
FROM rancher/hardened-build-base:v1.16.4b7 AS build
RUN set -x \
    && apk --no-cache add \
    bash \
    curl \
    file \
    git \
    libseccomp-dev \
    rsync \
<<<<<<< HEAD
    mingw-w64-gcc \
    gcc \
    bsd-compat-headers \
    py-pip
=======
    py-pip \
    pigz
>>>>>>> cb9e1157

# Dapper/Drone/CI environment
FROM build AS dapper
ENV DAPPER_ENV GODEBUG REPO TAG DRONE_TAG PAT_USERNAME PAT_TOKEN KUBERNETES_VERSION DOCKER_BUILDKIT DRONE_BUILD_EVENT IMAGE_NAME GCLOUD_AUTH ENABLE_REGISTRY
ARG DAPPER_HOST_ARCH
ENV ARCH $DAPPER_HOST_ARCH
ENV DAPPER_OUTPUT ./dist ./bin ./build
ENV DAPPER_DOCKER_SOCKET true
ENV DAPPER_TARGET dapper
ENV DAPPER_RUN_ARGS "--privileged --network host -v /tmp:/tmp -v rke2-pkg:/go/pkg -v rke2-cache:/root/.cache/go-build -v trivy-cache:/root/.cache/trivy"
RUN if [ "${ARCH}" = "amd64" ] || [ "${ARCH}" = "arm64" ]; then \
    VERSION=0.50.0 OS=linux && \
    curl -sL "https://github.com/vmware-tanzu/sonobuoy/releases/download/v${VERSION}/sonobuoy_${VERSION}_${OS}_${ARCH}.tar.gz" | \
    tar -xzf - -C /usr/local/bin; \
    fi
RUN curl -sL https://storage.googleapis.com/kubernetes-release/release/$( \
    curl -s https://storage.googleapis.com/kubernetes-release/release/stable.txt \
    )/bin/linux/${ARCH}/kubectl -o /usr/local/bin/kubectl && \
    chmod a+x /usr/local/bin/kubectl; \
    pip install codespell

RUN curl -sL https://install.goreleaser.com/github.com/golangci/golangci-lint.sh | sh -s v1.41.0
RUN set -x \
    && apk --no-cache add \
    libarchive-tools \
    zstd \
    jq \
    python2
RUN VERSION=0.16.0 && \
    if [ "${ARCH}" = "arm64" ]; then \
    wget https://github.com/aquasecurity/trivy/releases/download/v${VERSION}/trivy_${VERSION}_Linux-ARM64.tar.gz && \
    tar -zxvf trivy_${VERSION}_Linux-ARM64.tar.gz && \
    mv trivy /usr/local/bin; \
    else \
    wget https://github.com/aquasecurity/trivy/releases/download/v${VERSION}/trivy_${VERSION}_Linux-64bit.tar.gz && \
    tar -zxvf trivy_${VERSION}_Linux-64bit.tar.gz && \
    mv trivy /usr/local/bin; \
    fi
WORKDIR /source
# End Dapper stuff

# Shell used for debugging
FROM dapper AS shell
RUN set -x \
    && apk --no-cache add \
    bash-completion \
    iptables \
    less \
    psmisc \
    rsync \
    socat \
    sudo \
    vim
RUN GO111MODULE=off GOBIN=/usr/local/bin go get github.com/go-delve/delve/cmd/dlv
RUN echo 'alias abort="echo -e '\''q\ny\n'\'' | dlv connect :2345"' >> /root/.bashrc
ENV PATH=/var/lib/rancher/rke2/bin:$PATH
ENV KUBECONFIG=/etc/rancher/rke2/rke2.yaml
VOLUME /var/lib/rancher/rke2
# This makes it so we can run and debug k3s too
VOLUME /var/lib/rancher/k3s

FROM build AS charts
ARG CHART_REPO="https://rke2-charts.rancher.io"
ARG CACHEBUST="cachebust"
COPY charts/ /charts/
RUN echo ${CACHEBUST}>/dev/null
RUN CHART_VERSION="1.9.808"                   CHART_FILE=/charts/rke2-cilium.yaml         CHART_BOOTSTRAP=true   /charts/build-chart.sh
RUN CHART_VERSION="v3.19.1-build2021061107"   CHART_FILE=/charts/rke2-canal.yaml          CHART_BOOTSTRAP=true   /charts/build-chart.sh
RUN CHART_VERSION="v3.1906"                   CHART_FILE=/charts/rke2-calico.yaml         CHART_BOOTSTRAP=true   /charts/build-chart.sh
RUN CHART_VERSION="v1.0.006"                  CHART_FILE=/charts/rke2-calico-crd.yaml     CHART_BOOTSTRAP=true   /charts/build-chart.sh
RUN CHART_VERSION="1.10.101-build2021022304"  CHART_FILE=/charts/rke2-coredns.yaml        CHART_BOOTSTRAP=true   /charts/build-chart.sh
RUN CHART_VERSION="3.30.003"                  CHART_FILE=/charts/rke2-ingress-nginx.yaml  CHART_BOOTSTRAP=false  /charts/build-chart.sh
RUN CHART_VERSION="v1.21.1-build2021052004"   CHART_FILE=/charts/rke2-kube-proxy.yaml     CHART_BOOTSTRAP=true   /charts/build-chart.sh
RUN CHART_VERSION="2.11.100-build2021022300"  CHART_FILE=/charts/rke2-metrics-server.yaml CHART_BOOTSTRAP=false  /charts/build-chart.sh
RUN CHART_VERSION="v3.7.1-build2021041603"    CHART_FILE=/charts/rke2-multus.yaml         CHART_BOOTSTRAP=true   /charts/build-chart.sh
RUN CHART_VERSION="1.0.000"                   CHART_FILE=/charts/rancher-vsphere-cpi.yaml CHART_BOOTSTRAP=true   CHART_REPO="https://charts.rancher.io" /charts/build-chart.sh
RUN CHART_VERSION="2.1.000"                   CHART_FILE=/charts/rancher-vsphere-csi.yaml CHART_BOOTSTRAP=true   CHART_REPO="https://charts.rancher.io" /charts/build-chart.sh
RUN rm -vf /charts/*.sh /charts/*.md

# rke-runtime image
# This image includes any host level programs that we might need. All binaries
# must be placed in bin/ of the file image and subdirectories of bin/ will be flattened during installation.
# This means bin/foo/bar will become bin/bar when rke2 installs this to the host
FROM rancher/k3s:v1.21.1-rc2-k3s1 AS k3s
FROM rancher/hardened-kubernetes:v1.21.1 AS kubernetes
FROM rancher/hardened-containerd:v1.4.4-k3s2-build20210520 AS containerd
FROM rancher/hardened-crictl:v1.19.0-build20210223 AS crictl
FROM rancher/hardened-runc:v1.0.0-rc95-build20210519 AS runc

FROM scratch AS runtime-collect
COPY --from=k3s \
    /bin/socat \
    /bin/
COPY --from=runc \
    /usr/local/bin/runc \
    /bin/
COPY --from=crictl \
    /usr/local/bin/crictl \
    /bin/
COPY --from=containerd \
    /usr/local/bin/containerd \
    /usr/local/bin/containerd-shim \
    /usr/local/bin/containerd-shim-runc-v1 \
    /usr/local/bin/containerd-shim-runc-v2 \
    /usr/local/bin/ctr \
    /bin/
COPY --from=kubernetes \
    /usr/local/bin/kubectl \
    /usr/local/bin/kubelet \
    /bin/
COPY --from=charts \
    /charts/ \
    /charts/

FROM scratch AS runtime
COPY --from=runtime-collect / /

FROM ubuntu:18.04 AS test
ARG TARGETARCH
VOLUME /var/lib/rancher/rke2
VOLUME /var/lib/kubelet
VOLUME /var/lib/cni
VOLUME /var/log
COPY bin/rke2 /bin/
# use built air-gap images
COPY build/images/rke2-runtime.linux-amd64.tar.zst /var/lib/rancher/rke2/agent/images/
COPY build/images.txt /images.txt

# use rke2 bundled binaries
ENV PATH=/var/lib/rancher/rke2/bin:$PATH
# for kubectl
ENV KUBECONFIG=/etc/rancher/rke2/rke2.yaml
# for crictl
ENV CONTAINER_RUNTIME_ENDPOINT="unix:///run/k3s/containerd/containerd.sock"
# for ctr
RUN mkdir -p /run/containerd \
    &&  ln -s /run/k3s/containerd/containerd.sock /run/containerd/containerd.sock
# for go dns bug
RUN mkdir -p /etc && \
    echo 'hosts: files dns' > /etc/nsswitch.conf
# for conformance testing
RUN chmod 1777 /tmp
RUN set -x \
    && export DEBIAN_FRONTEND=noninteractive \
    && apt-get -y update \
    && apt-get -y upgrade \
    && apt-get -y install \
    bash \
    bash-completion \
    ca-certificates \
    conntrack \
    ebtables \
    ethtool \
    iptables \
    jq \
    less \
    socat \
    vim
ENTRYPOINT ["/bin/rke2"]
CMD ["server"]<|MERGE_RESOLUTION|>--- conflicted
+++ resolved
@@ -9,15 +9,11 @@
     git \
     libseccomp-dev \
     rsync \
-<<<<<<< HEAD
     mingw-w64-gcc \
     gcc \
     bsd-compat-headers \
-    py-pip
-=======
     py-pip \
     pigz
->>>>>>> cb9e1157
 
 # Dapper/Drone/CI environment
 FROM build AS dapper
