--- conflicted
+++ resolved
@@ -240,9 +240,7 @@
 			return err
 		}
 	}
-<<<<<<< HEAD
-=======
-	return out.String(), nil
+	return nil
 }
 
 func UpgradeCluster(serverNodenames []string, agentNodenames []string) error {
@@ -261,6 +259,5 @@
 			return err
 		}
 	}
->>>>>>> 39510bab
 	return nil
 }