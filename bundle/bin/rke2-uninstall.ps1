#Requires -RunAsAdministrator
<# 
.SYNOPSIS 
    Uninstalls the RKE2 Windows service and cleans the RKE2 Windows Agent (Worker) Node. Backup your data. Use at your own risk.
.DESCRIPTION 
    Run the script to uninstall the RKE2 Windows service and cleans the RKE2 Windows Agent (Worker) node of all RKE2 related data.
.NOTES
    This script needs to be run with Elevated permissions to allow for the complete collection of information.
    Backup your data.
    Use at your own risk.
.EXAMPLE 
    rke2-uninstall.ps1
    Uninstalls the RKE2 Windows service and cleans the RKE2 Windows Agent (Worker) Node
    rke2-uninstall.ps1 -Confirm $false
    Uninstalls the RKE2 Windows service and cleans the RKE2 Windows Agent (Worker) Node without asking for confirmations
#>

Param(
    [Parameter(Mandatory=$False)]
    [bool]$Confirm = $True
)

$ErrorActionPreference = 'Stop'
$WarningPreference = 'SilentlyContinue'
$VerbosePreference = 'SilentlyContinue'
$DebugPreference = 'SilentlyContinue'
$InformationPreference = 'SilentlyContinue'
$RKE2_DATA_DIR = if ($env:RKE2_DATA_DIR) { $env:RKE2_DATA_DIR } else { "c:/var/lib/rancher/rke2" };
Set-StrictMode -Version Latest

function Test-Command($cmdname) {
    return [bool](Get-Command -Name $cmdname -ErrorAction SilentlyContinue)
}

function Write-LogInfo {
    Write-Host -NoNewline -ForegroundColor Blue "INFO: "
    Write-Host -ForegroundColor Gray ("{0,-44}" -f ($args -join " "))
}
function Write-LogWarn {
    Write-Host -NoNewline -ForegroundColor DarkYellow "WARN: "
    Write-Host -ForegroundColor Gray ("{0,-44}" -f ($args -join " "))
}
function Write-LogError {
    Write-Host -NoNewline -ForegroundColor DarkRed "ERROR: "
    Write-Host -ForegroundColor Gray ("{0,-44}" -f ($args -join " "))
}
function Write-LogFatal {
    Write-Host -NoNewline -ForegroundColor DarkRed "FATA: "
    Write-Host -ForegroundColor Gray ("{0,-44}" -f ($args -join " "))
    exit 255
}

function Get-VmComputeNativeMethods() {
    $ret = 'VmCompute.PrivatePInvoke.NativeMethods' -as [type]
    if (-not $ret) {
        $signature = @'
[DllImport("vmcompute.dll")]
public static extern void HNSCall([MarshalAs(UnmanagedType.LPWStr)] string method, [MarshalAs(UnmanagedType.LPWStr)] string path, [MarshalAs(UnmanagedType.LPWStr)] string request, [MarshalAs(UnmanagedType.LPWStr)] out string response);
'@
        $ret = Add-Type -MemberDefinition $signature -Namespace VmCompute.PrivatePInvoke -Name "NativeMethods" -PassThru
    }
    return $ret
}

function Invoke-HNSRequest {
    param
    (
        [ValidateSet('GET', 'DELETE')]
        [parameter(Mandatory = $true)] [string] $Method,
        [ValidateSet('networks', 'endpoints', 'activities', 'policylists', 'endpointstats', 'plugins')]
        [parameter(Mandatory = $true)] [string] $Type,
        [parameter(Mandatory = $false)] [string] $Action,
        [parameter(Mandatory = $false)] [string] $Data = "",
        [parameter(Mandatory = $false)] [Guid] $Id = [Guid]::Empty
    )

    $hnsPath = "/$Type"
    if ($id -ne [Guid]::Empty) {
        $hnsPath += "/$id"
    }
    if ($Action) {
        $hnsPath += "/$Action"
    }

    $response = ""
    $hnsApi = Get-VmComputeNativeMethods
    $hnsApi::HNSCall($Method, $hnsPath, "$Data", [ref]$response)

    $output = @()
    if ($response) {
        try {
            $output = ($response | ConvertFrom-Json)
            if ($output.Error) {
                Write-LogError $output;
            }
            else {
                $output = $output.Output;
            }
        }
        catch {
            Write-LogError $_.
        }
    }

    return $output;
}

# cleanup
Write-Host "Beginning the uninstall process"

function Stop-Processes () {
    $ProcessNames = @('rke2', 'kube-proxy', 'kubelet', 'containerd', 'wins', 'calico-node', 'flanneld')
    foreach ($ProcessName in $ProcessNames) {
        Write-LogInfo "Checking if $ProcessName process exists"
        if ((Get-Process -Name $ProcessName -ErrorAction SilentlyContinue)) {
            Write-LogInfo "$ProcessName process found, stopping now"
            if ($Confirm -eq $false) {
                Stop-Process -Name $ProcessName -Force -Confirm:$false
            } else {
                Stop-Process -Name $ProcessName
            }
            while (-Not(Get-Process -Name $ProcessName).HasExited) {
                Write-LogInfo "Waiting for $ProcessName process to stop"
                Start-Sleep -s 5
            }
        }
    }
}

# clean up firewall rules
Get-NetFirewallRule -PolicyStore ActiveStore -Name "rke2*" -ErrorAction Ignore | ForEach-Object {
    Write-LogInfo "Cleaning up firewall rule $($_.Name) ..."
    $_ | Remove-NetFirewallRule -ErrorAction Ignore | Out-Null
}

function Invoke-CleanServices () {
    $ServiceNames = @('rke2', 'wins')
    # clean up wins and rke2 service
    foreach ($ServiceName in $ServiceNames) {
        Write-LogInfo "Checking if $ServiceName service exists"
        if ((Get-Service -Name $ServiceName -ErrorAction SilentlyContinue)) {
            Write-LogInfo "$ServiceName service found, stopping now"
<<<<<<< HEAD
            if ($Confirm -eq $false) {
=======
            if ($silent) {
	       Start-Sleep -s 1
>>>>>>> 77784dc2
               Stop-Service -Name $ServiceName -Force -Confirm:$false
            } else {
               Stop-Service -Name $ServiceName
            }
            while ((Get-Service -Name $ServiceName).Status -ne 'Stopped') {
                Write-LogInfo "Waiting for $ServiceName service to stop"
                Start-Sleep -s 5
            }
            Write-LogInfo "$ServiceName service has stopped. Removing the $ServiceName service ..."
            if (($PSVersionTable.PSVersion.Major) -ge 6) {
                Remove-Service $ServiceName
            }
            else {
                sc.exe delete $ServiceName
            }
        }
    }
}

function Reset-HNS () {
    try {
        Get-HnsNetwork | Where-Object { $_.Name -eq 'Calico' -or $_.Name -eq 'vxlan0' -or $_.Name -eq 'nat' -or $_.Name -eq 'External' -or $_.Name -eq 'flannel.4096' } | Select-Object Name, ID | ForEach-Object {
            Write-LogInfo "Cleaning up HnsNetwork $($_.Name) ..."
            hnsdiag delete networks $($_.ID)
        }

        Invoke-HNSRequest -Method "GET" -Type "policylists" | Where-Object { -not [string]::IsNullOrEmpty($_.Id) } | ForEach-Object {
            Write-LogInfo "Cleaning up HNSPolicyList $($_.ID) ..."
            Invoke-HNSRequest -Method "DELETE" -Type "policylists" -Id ($_.ID)
        }

        Get-HnsEndpoint  | Select-Object Name, ID | ForEach-Object {
            Write-LogInfo "Cleaning up HnsEndpoint $($_.Name) ..."
            hnsdiag delete endpoints $($_.ID)
        }
    
        Get-HnsNamespace  | Select-Object ID | ForEach-Object {
            Write-LogInfo "Cleaning up HnsEndpoint $($_.ID) ..."
            hnsdiag delete namespace $($_.ID)
        }
    }
    catch {
        Write-LogWarn "Could not clean: $($_)"
    }   
}

# clean up data
function Remove-Data () {
    $cleanDirs = @("c:/usr", "c:/etc", "c:/run", "c:/var")
    foreach ($dir in $cleanDirs) {
        Write-LogInfo "Cleaning $dir..."
        if (Test-Path $dir) {
            $symLinkCheck = "Get-ChildItem -Path $dir -Recurse -Attributes ReparsePoint"
            if ($symLinkCheck) {
                Get-ChildItem -Path $dir -Recurse -Attributes ReparsePoint | ForEach-Object { $_.Delete() }
            }
            Remove-Item -Path $dir -Recurse -Force -ErrorAction SilentlyContinue
        }
        else {
            Write-LogInfo "$dir is empty, moving on"
        }
    }
    $cleanCustomDirs = @("$env:CATTLE_AGENT_BIN_PREFIX", "$env:CATTLE_AGENT_VAR_DIR", "$env:CATTLE_AGENT_CONFIG_DIR")
    if ($cleanCustomDirs) {
        $ErrorActionPreference = 'SilentlyContinue'
        foreach ($dirs in $cleanCustomDirs) {
            if ($dirs.Contains("/")) {
                $dirs = $dirs -Replace "/", "\"
            }
            $dirs = $dirs.Substring(0, $dirs.IndexOf('\'))
            Write-LogInfo "Cleaning $dirs..."
            if (Test-Path $dirs) {
                $symLinkCheck = "Get-ChildItem -Path $dirs -Recurse -Attributes ReparsePoint"
                if ($symLinkCheck) {
                    Get-ChildItem -Path $dirs -Recurse -Attributes ReparsePoint | ForEach-Object { $_.Delete() }
                }
                Remove-Item -Path $dirs -Recurse -Force -ErrorAction SilentlyContinue
            }
            else {
                Write-LogInfo "$dirs is empty, moving on"
            }
        }
    }
}

function Remove-TempData () {
    Write-LogInfo "Cleaning Temp Install Directory..."
    if (Test-Path -Path C:\Users\Administrator\AppData\Local\Temp\rke2-install) {
        Remove-Item -Force -Recurse C:\Users\Administrator\AppData\Local\Temp\rke2-install | Out-Null
    }
}

function Reset-Environment () {
    $customVars = @('CATTLE_AGENT_BINARY_URL', 'CATTLE_AGENT_CONFIG_DIR', 'CATTLE_AGENT_BIN_PREFIX', 'CATTLE_AGENT_LOGLEVEL', 'CATTLE_AGENT_VAR_DIR', 'CATTLE_CA_CHECKSUM', 'CATTLE_ID', 'CATTLE_LABELS', 'CATTLE_PRESERVE_WORKDIR', 'CATTLE_REMOTE_ENABLED', 'CATTLE_RKE2_VERSION', 'CATTLE_ROLE_CONTROLPLANE', 'CATTLE_ROLE_ETCD', 'CATTLE_ROLE_WORKER', 'CATTLE_SERVER', 'CATTLE_SERVER_CHECKSUM', 'CATTLE_TOKEN', 'RANCHER_CERT', 'RKE2_RESOLV_CONF', 'RKE2_PATH' )
    Write-LogInfo "Cleaning RKE2 Environment Variables"
    try {
        ForEach ($v in $customVars) {
            if ([Environment]::GetEnvironmentVariable($v, "Process")) {
                Write-LogInfo "Cleaning $v"
                [Environment]::SetEnvironmentVariable($v, $null, "Process")
            }
            if ([Environment]::GetEnvironmentVariable($v, "User")) {
                Write-LogInfo "Cleaning $v"
                [Environment]::SetEnvironmentVariable($v, $null, "User")
            }
        }
    }
    catch {
        Write-LogWarn "Could not reset environment variables: $($_)"
    }
}

function Reset-MachineEnvironment () {
    $customMachineVars = @('CATTLE_AGENT_VAR_DIR', 'CATTLE_AGENT_CONFIG_DIR', 'CATTLE_AGENT_BIN_PREFIX')
    Write-LogInfo "Cleaning RKE2 Machine Environment Variables"
    try {
        ForEach ($v in $customMachineVars) {
            if ([Environment]::GetEnvironmentVariable($v, "Machine")) {
                Write-LogInfo "Cleaning $v"
                [Environment]::SetEnvironmentVariable($v, $null, "Machine")
            }
            if ([Environment]::GetEnvironmentVariable($v, "User")) {
                Write-LogInfo "Cleaning $v"
                [Environment]::SetEnvironmentVariable($v, $null, "User")
            }
        }
    }
    catch {
        Write-LogWarn "Could not reset machine environment variable: $($_)"
    }
}

function Remove-Containerd () {
    $CONTAINERD_ADDRESS = "\\.\\pipe\\containerd-containerd"
    crictl config --set runtime-endpoint="npipe:$CONTAINERD_ADDRESS"
    function Invoke-Ctr {
        param (
            [parameter()]
            [string]
            $cmd
        )
        $baseCommand = "ctr -a $CONTAINERD_ADDRESS"
        Invoke-Expression -Command "$(-join $baseCommand,$cmd)"
    }

    if (ctr) {
        # We create a lockfile to prevent rke2 service from starting kubelet again
        Create-Lockfile
        if ($Confirm -eq $false) {
            Stop-Process -Name "kubelet" -Force -Confirm:$false
        } else {
            Stop-Process -Name "kubelet"
        }
        while (-Not(Get-Process -Name "kubelet").HasExited) {
            Write-LogInfo "Waiting for kubelet process to stop"
            Start-Sleep -s 5
        }
        $namespaces = $(Find-Namespaces)
        if (-Not($namespaces)) {
            $ErrorActionPreference = 'SilentlyContinue'
            $namespaces = @('default', 'cattle-system', 'kube-system', 'fleet-default', 'calico-system')
            Write-LogInfo "Could not find containerd namespaces, will use default list instead:`r`n$namespaces"
        }
        foreach ($ns in $namespaces) {
            $tasks = $(Find-Tasks $ns)
            foreach ($task in $tasks) {
                Remove-Task $ns $task
            }
            $containers = $(Find-ContainersInNamespace $ns)
            foreach ($container in $containers) {
                Remove-Container $ns $container
            }

            $images = $(Find-Images $ns)
            foreach ($image in $images) {
                Remove-Image $ns $image
            }
        }

        # Resources in the namespace take a while to disappear. Snapshots are always the last to go.
        # For 180s, snapshots are checked and namespace won't be removed until snapshots are gone.
        # If timeout is reached, we will try removing snapshots directly. If that does not work, we stop trying and user is warned
        $endTime = (Get-Date).AddSeconds(180)
        Write-Output "Tasks, containers, images and snapshots are being deleted. This may take a while (timeout 180s)"
        while ($true) {
            $namespaces = $(Find-Namespaces)
            # If there are still namespaces and timeout was not reached
            if ($namespaces -and (Get-Date) -lt $endTime) {
                foreach ($ns in $namespaces) {
                    $snapshots = $(Find-Snapshots $ns)
                    if ($snapshots) {
                        Write-Output "Snapshots still present. Retrying namespace deletion in 10s..."
                        Start-Sleep -Seconds 10
                    } else {
                        Remove-Namespace $ns
                    }
                }
            # if there are still namespaces and timeout was reached
            } elseif ($namespaces -and (Get-Date) -ge $endTime) {
                Write-Output "Warning! Not all resources in containerd namespace $ns were able to be removed. " `
                "The uninstallation script might not be able to remove all files under $RKE2_DATA_DIR"
                break
            # if there are no namespaces
            } elseif (-not $namespaces) {
                Write-Output "All containerd resources have been deleted"
                break
            }
            if ((Get-Date) -ge $endTime) {
                Write-Output "Time out waiting for containerd resources to be removed. Trying to remove snapshots directly"
                foreach ($ns in $namespaces) {
                    $snapshots = $(Find-Snapshots $ns)
                    foreach ($snapshot in $snapshots) {
                        Remove-Snapshot $ns $snapshot
                    }
                    # We wait for 20 seconds, try to remove the namespaces again and iterate one last time
                    Start-Sleep -Seconds 20
		            Remove-Namespace $ns
                }
            }
        }
    }
    else {
        Write-LogError "PATH is misconfigured or ctr is missing from PATH"
        Write-LogWarn "Cannot clean up containerd resources"
    }
}

function Find-Namespaces () {
    Invoke-Ctr -cmd "namespace list -q"
}

function Find-ContainersInNamespace() {
    $namespace = $args[0]
    Invoke-Ctr -cmd "-n $namespace container list -q"
}

function Find-Tasks() {
    $namespace = $args[0]
    Invoke-Ctr -cmd "-n $namespace task list -q"
}

function Find-Images() {
    $namespace = $args[0]
    Invoke-Ctr -cmd "-n $namespace image list -q"
}

# The snapshots list does not have option "-q" to list only the keys
function Find-Snapshots() {
    $namespace = $args[0]
    # We skip the first line which is the header KEY
    Invoke-Ctr -cmd "-n $namespace snapshot list" | Select-Object -Skip 1 | ForEach-Object {
        ($_ -split '\s+')[0]
    }
}

function Remove-Image() {
    $namespace = $args[0]
    $image = $args[1]
    Invoke-Ctr -cmd "-n $namespace image rm $image"
}

function Remove-Task() {
    $namespace = $args[0]
    $task = $args[1]
    Invoke-Ctr -cmd "-n $namespace task delete --force $task"
}

function Remove-Container() {
    $namespace = $args[0]
    $container = $args[1]
    Invoke-Ctr -cmd "-n $namespace container delete $container"
}

function Remove-Namespace() {
    $namespace = $args[0]
    Invoke-Ctr -cmd "namespace remove $namespace"
}

function Remove-Snapshot() {
    $namespace = $args[0]
    $snapshot = $args[1]
    Invoke-Ctr -cmd "-n $namespace snapshot delete $snapshot"
}

function Create-Lockfile() {
    # We fetch ctr.exe path and place the lock there
    $command = Get-Command ctr -ErrorAction SilentlyContinue
    if ($command) {
        $executablePath = $command.Source
        $dataBinDirDirectory = Split-Path -Parent $executablePath
        $lockFilePath = Join-Path -Path $dataBinDirDirectory -ChildPath "rke2-uninstall.lock"
        if ($Confirm -eq $false) {
            New-Item -ItemType File -Path $lockFilePath -Force -Confirm:$false
        } else {
            New-Item -ItemType File -Path $lockFilePath
        }
    } else {
    # ctr should exist at this point but just in case we add this log
        Write-Host "ctr.exe not found, container cleanup and RKE2 uninstallation is unlikely to succeed."
    }
}

function Invoke-Rke2Uninstall () {
    $env:PATH += ";$env:CATTLE_AGENT_BIN_PREFIX/bin/;$RKE2_DATA_DIR/bin"
    Remove-Containerd
    Stop-Processes
    Invoke-CleanServices
    Remove-Data
    Remove-TempData
    Reset-Environment
    Reset-MachineEnvironment
    Write-LogInfo "HNS will be cleaned next, temporary network disruption may occur. HNS cleanup is the final step."
    Reset-HNS
    Write-LogInfo "Finished!"
}

Invoke-Rke2Uninstall
exit 0<|MERGE_RESOLUTION|>--- conflicted
+++ resolved
@@ -140,12 +140,8 @@
         Write-LogInfo "Checking if $ServiceName service exists"
         if ((Get-Service -Name $ServiceName -ErrorAction SilentlyContinue)) {
             Write-LogInfo "$ServiceName service found, stopping now"
-<<<<<<< HEAD
             if ($Confirm -eq $false) {
-=======
-            if ($silent) {
-	       Start-Sleep -s 1
->>>>>>> 77784dc2
+	           Start-Sleep -s 1
                Stop-Service -Name $ServiceName -Force -Confirm:$false
             } else {
                Stop-Service -Name $ServiceName
