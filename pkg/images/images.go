package images

import (
	"io/ioutil"
	"os"
	"path/filepath"
	"strings"

	"github.com/rancher/k3s/pkg/version"
	"github.com/sirupsen/logrus"
)

var (
	// These should not be used, these are settings to help with development
	apiServer         = os.Getenv("RKE2_KUBE_APISERVER_IMAGE")
	controllerManager = os.Getenv("RKE2_KUBE_CONTROLLER_MANAGER_IMAGE")
	scheduler         = os.Getenv("RKE2_KUBE_SCHEDULER_IMAGE")
	pause             = os.Getenv("RKE2_PAUSE_IMAGE")
	runtime           = os.Getenv("RKE2_RUNTIME_IMAGE")
	etcd              = os.Getenv("RKE2_ETCD_IMAGE")

	KubernetesVersion = "v1.18.4"
	PauseVersion      = "3.2"
	EtcdVersion       = "v3.4.3"
	RuntimeImageName  = "rke2-runtime"
)

type Images struct {
	KubeAPIServer       string `json:"kube-apiserver"`
	KubeControllManager string `json:"kube-controller-manager"`
	KubeScheduler       string `json:"kube-scheduler"`
	Pause               string `json:"pause"`
	Runtime             string `json:"runtime"`
	ETCD                string `json:"etcd"`
}

func override(str, override string) string {
	if override != "" {
		return override
	}
	return str
}

func New(repo string) Images {
	return Images{
		KubeAPIServer:       override(override("rancher", repo)+"/kubernetes:"+KubernetesVersion, apiServer),
		KubeControllManager: override(override("rancher", repo)+"/kubernetes:"+KubernetesVersion, controllerManager),
		KubeScheduler:       override(override("rancher", repo)+"/kubernetes:"+KubernetesVersion, scheduler),
		Pause:               override(override("k8s.gcr.io", repo)+"/pause:"+PauseVersion, pause),
<<<<<<< HEAD
		Runtime:             override(override("rancher", repo)+"/rke2-runtime:"+version.Version, runtime),
		ETCD:                override(override("rancher", repo)+"/etcd:"+EtcdVersion, etcd),
=======
		Runtime:             override(override("rancher", repo)+"/"+RuntimeImageName+":"+version.Version, runtime),
		ETCD:                override(override("ranchertest", repo)+"/etcd:"+EtcdVersion, etcd),
>>>>>>> bd90c474
	}
}

func Pull(dir, name, image string) error {
	if dir == "" {
		return nil
	}
	preloadedImages, err := checkPreloadedImages(dir)
	if err != nil {
		return err
	}
	if preloadedImages {
		return nil
	}
	if err := os.MkdirAll(dir, 0755); err != nil {
		return err
	}

	dest := filepath.Join(dir, name+".txt")
	if err := ioutil.WriteFile(dest, []byte(image+"\n"), 0644); err != nil {
		return err
	}

	return nil
}

func checkPreloadedImages(dir string) (bool, error) {
	_, err := os.Stat(dir)
	if err != nil {
		if os.IsNotExist(err) {
			return false, nil
		}
		logrus.Errorf("unable to find images in %s: %v", dir, err)
		return false, err
	}

	fileInfos, err := ioutil.ReadDir(dir)
	if err != nil {
		logrus.Errorf("unable to read images in %s: %v", dir, err)
		return false, nil
	}
	for _, fileInfo := range fileInfos {
		if fileInfo.IsDir() {
			continue
		}
		// the function will check for any file that doesnt end with .txt
		if !strings.HasSuffix(fileInfo.Name(), ".txt") {
			return true, nil
		}
	}
	return false, nil
}<|MERGE_RESOLUTION|>--- conflicted
+++ resolved
@@ -47,13 +47,8 @@
 		KubeControllManager: override(override("rancher", repo)+"/kubernetes:"+KubernetesVersion, controllerManager),
 		KubeScheduler:       override(override("rancher", repo)+"/kubernetes:"+KubernetesVersion, scheduler),
 		Pause:               override(override("k8s.gcr.io", repo)+"/pause:"+PauseVersion, pause),
-<<<<<<< HEAD
 		Runtime:             override(override("rancher", repo)+"/rke2-runtime:"+version.Version, runtime),
 		ETCD:                override(override("rancher", repo)+"/etcd:"+EtcdVersion, etcd),
-=======
-		Runtime:             override(override("rancher", repo)+"/"+RuntimeImageName+":"+version.Version, runtime),
-		ETCD:                override(override("ranchertest", repo)+"/etcd:"+EtcdVersion, etcd),
->>>>>>> bd90c474
 	}
 }
 
