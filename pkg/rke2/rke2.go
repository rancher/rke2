--- conflicted
+++ resolved
@@ -70,11 +70,8 @@
 		setPSPs(cisMode),
 		setNetworkPolicies(cisMode),
 		setClusterRoles(),
-<<<<<<< HEAD
 		restrictServiceAccounts(cisMode),
-=======
 		setKubeProxyDisabled(clx, &cmds.ServerConfig),
->>>>>>> 3080ef25
 	)
 
 	var leaderControllers rawServer.CustomControllers
