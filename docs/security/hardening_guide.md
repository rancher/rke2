# CIS Hardening Guide

This document provides prescriptive guidance for hardening a production installation of RKE2. It outlines the configurations and controls required to address Kubernetes benchmark controls from the Center for Information Security (CIS).

For more detail about evaluating a hardened cluster against the official CIS benchmark, refer to the [CIS Benchmark Rancher Self-Assessment Guide](cis_self_assessment.md).

RKE2 is designed to be "hardened by default" and pass the majority of the Kubernetes CIS controls without modification. There are a few notable exceptions to this that require manual intervention to fully pass the CIS Benchmark:

1. RKE2 will not modify the host operating system. Therefore, you, the operator, must make a few Host-level modifications.
2. Certain CIS policy controls for PodSecurityPolicies and NetworkPolicies will restrict the functionality of this cluster. You must opt into having RKE2 configuring these out of the box.

To help ensure these above requirements are met, RKE2 can be started with the `profile` flag set to `cis-1.5`. This flag generally does two things:

1. Checks that host-level requirements have been met. If they haven't, RKE2 will exit with a fatal error describing the unmet requirements.
2. Configures runtime Pod Security Policies and Network Policies that allow the cluster to pass associated controls.

> **Note:** The profile's flag only valid value is `cis-1.5`. It accepts a string value to allow for other profiles in the future.

The following section outlines the specific actions that are taken when the `profile` flag is set to `cis-1.5`.

## Host-level Requirements

There are two areas of Host-level requirements: kernel parameters and etcd process/directory configuration. These are outlined in this section.

### Ensure `protect-kernel-defaults` is set
This is a kubelet flag that will cause the kubelet to exit if the required kernel parameters are unset or are set to values that are different from the kubelet's defaults.

When the `profile` flag is set, RKE2 will set the flag to true.

> **Note:** `protect-kernel-defaults` is exposed a top-level flag for RKE2. If you have set `profile` to "cis-1.5" and `protect-kernel-defaults` to false explicitly, RKE2 will exit with an error.

RKE2 will also check the same kernel parameters that the kubelet does and exit with an error following the same rules as the kubelet. This is done as a convenience to help the operator more quickly and easily identify what kernel parameters are violating the kubelet defaults.

### Ensure etcd is started properly
The CIS Benchmark requires that the etcd data directory be owned by the `etcd` user and group. This implicitly requires the etcd process to be ran as the host-level `etcd` user. To achieve this, RKE2 takes several steps when started with the cis-1.5 profile:

1. Check that the `etcd` user and group exists on the host. If they don't, exit with an error.
2. Create etcd's data directory with `etcd` as the user and group owner.
3. Ensure the etcd process is ran as the `etcd` user and group by setting the etcd static pod's SecurityContext appropriately.

### Setting up hosts
This section gives you the commands necessary to configure your host to meet the above requirements.

#### Set kernel parameters
When RKE2 is installed, it creates a sysctl config file to set the required parameters appropriately.
However, it does not automatically configure the Host to use this configuration. You must do this manually.
The location of the config file depends on the installation method used.

If RKE2 was installed via RPM, YUM, or DNF (the default on OSes that use RPMs, such as CentOS), run the following command(s):
```bash
sudo cp -f /usr/share/rke2/rke2-cis-sysctl.conf /etc/sysctl.d/60-rke2-cis.conf
sudo systemctl restart systemd-sysctl
```

If RKE2 was installed via the tarball (the default on OSes that do not use RPMs, such as Ubuntu), run the following command:
```bash
sudo cp -f /usr/local/share/rke2/rke2-cis-sysctl.conf /etc/sysctl.d/60-rke2-cis.conf
sudo systemctl restart systemd-sysctl
```

If your system lacks the `systemd-sysctl.service` and/or the `/etc/sysctl.d` directory you will want to make sure the
sysctls are applied at boot by running the following command during start-up:
```bash
sysctl -p /usr/local/share/rke2/rke2-cis-sysctl.conf
```

#### Create the etcd user
```bash
useradd -r -c "etcd user" -s /sbin/nologin -M etcd
```

## Kubernetes Runtime Requirements

The runtime requirements to pass the CIS Benchmark are centered around pod security and network policies. These are outlined in this section.

### PodSecurityPolicies

RKE2 always runs with the PodSecurityPolicy admission controller turned on. However, when it is **not** started with the cis-1.5 profile, RKE2 will put an unrestricted policy in place that allows Kubernetes to run as though the PodSecurityPolicy admission controller was not enabled.

When ran with the cis-1.5 profile, RKE2 will put a much more restrictive set of policies in place. These policies meet the requirements outlined in section 5.2 of the CIS Benchmark.

> **Note:** The Kubernetes control plane components and critical additions such as CNI, DNS, and Ingress are ran as pods in the `kube-system` namespace. Therefore, this namespace will have a policy that is less restrictive so that these components can run properly.

### NetworkPolicies

When ran with the cis-1.5 profile, RKE2 will put NetworkPolicies in place that passes the CIS Benchmark for Kubernetes's built-in namespaces. These namespaces are: `kube-system`, `kube-public`, `kube-node-lease`, and `default`.

The NetworkPolicy used will only allow pods within the same namespace to talk to each other. The notable exception to this is that it allows DNS requests to be resolved.

> **Note:** Operators must manage network policies as normal for additional namespaces that are created.

## Known Issues
The following are controls that RKE2 currently does not pass. Each gap will be explained and whether it can be passed through manual operator intervention or if it will be addressed in a future release.

### Control 3.2.1
Ensure that a minimal audit policy is created (Scored)
<details>
<summary>Rationale</summary>
Logging is an important detective control for all systems, to detect potential unauthorised access.
</details>

RKE2 supports configuring audit logging by passing `--profile=cis-1.5`. It enables a default policy which doesn't log anything. To configure a customize policy, you should pass the `--audit-policy-file` argument to the RKE2 server process. This argument specifies the path for audit logging policy configuration. For more information about the logging policy, you can checkout the [official docs](https://kubernetes.io/docs/tasks/debug-application-cluster/audit/#audit-policy).

### Control 5.1.5
Ensure that default service accounts are not actively used. (Scored)
<details>
<summary>Rationale</summary>

Kubernetes provides a default service account that is used by cluster workloads where no specific service account is assigned to the pod.

Where access to the Kubernetes API from a pod is required, a specific service account should be created for that pod, and rights granted to that service account.

The default service account should be configured such that it does not provide a service account token and does not have any explicit rights assignments.
</details>

The remediation for this is to update the `automountServiceAccountToken` field to `false` for the `default` service account in each namespace.

<<<<<<< HEAD
For `default` service accounts in the built-in namespaces (`kube-system`, `kube-public`, `kube-node-lease`, and `default`), RKE2 does not automatically do this.
=======
For `default` service accounts in the built-in namespaces (`kube-system`, `kube-public`, `kube-node-lease`, and `default`), RKE2 does not automatically do this. You can manually update this field on these service accounts to pass the control.
>>>>>>> 857cd6c8

For each namespace including, `kube-system`, `kube-public`, `kube-node-lease`, and `default`, on a standard RKE2 install the default service account must include this value:

```yaml
automountServiceAccountToken: false
```

Save the following yaml to a file called `account_update.yaml`.

```yaml
apiVersion: v1
kind: ServiceAccount
metadata:
  name: default
automountServiceAccountToken: false
```

Create a bash script file called `account_update.sh`. Be sure to `chmod +x account_update.sh` so the script has execute permissions.

```bash
#!/bin/bash -e

for namespace in $(kubectl get namespaces -A -o json | jq -r '.items[].metadata.name'); do
    kubectl patch serviceaccount default -n ${namespace} -p "$(cat account_update.yaml)"
done
```

## Conclusion

If you have followed this guide, your RKE2 cluster will be configured to pass the CIS Kubernetes Benchmark. You can review our [CIS Benchmark Self-Assessment Guide](cis_self_assessment.md) to understand how we verified each of the benchmarks and how you can do the same on your cluster.<|MERGE_RESOLUTION|>--- conflicted
+++ resolved
@@ -115,11 +115,7 @@
 
 The remediation for this is to update the `automountServiceAccountToken` field to `false` for the `default` service account in each namespace.
 
-<<<<<<< HEAD
-For `default` service accounts in the built-in namespaces (`kube-system`, `kube-public`, `kube-node-lease`, and `default`), RKE2 does not automatically do this.
-=======
 For `default` service accounts in the built-in namespaces (`kube-system`, `kube-public`, `kube-node-lease`, and `default`), RKE2 does not automatically do this. You can manually update this field on these service accounts to pass the control.
->>>>>>> 857cd6c8
 
 For each namespace including, `kube-system`, `kube-public`, `kube-node-lease`, and `default`, on a standard RKE2 install the default service account must include this value:
 
