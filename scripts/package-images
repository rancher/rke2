--- conflicted
+++ resolved
@@ -6,13 +6,10 @@
 source ./scripts/version.sh
 
 mkdir -p dist/artifacts
-<<<<<<< HEAD
-=======
 
 # We reorder the tar file so that the metadata files are at the start of the archive, which should make loading
 # the runtime image faster. By default `docker image save` puts these at the end of the archive, which means the entire
 # tarball needs to be read even if you're just loading a single image.
->>>>>>> cb9e1157
 for FILE in build/images*.txt; do
     BASE=$(basename ${FILE} .txt)
     DEST=build/images/${PROG}-${BASE}.tar
