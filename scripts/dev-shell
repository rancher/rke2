--- conflicted
+++ resolved
@@ -10,18 +10,6 @@
 fi
 IMAGES_DIR=/var/lib/rancher/rke2/agent/images
 docker run --rm --name ${PROG}-dev-shell \
-<<<<<<< HEAD
-    --hostname ${PROG}-server \
-    -ti -e WORKSPACE=${PWD} \
-    -p 127.0.0.1:2345:2345 \
-    -v ${HOME}:${HOME} \
-    -v ${PROG} -w ${PWD} \
-    -v ${PWD}/build/images:/var/lib/rancher/rke2/agent/images \
-    --privileged \
-    -v ${PROG}-pkg:/go/pkg \
-    -v ${PROG}-cache:/root/.cache/go-build \
-    ${PROG}-dev bash
-=======
   --hostname ${PROG}-server \
   -ti -e WORKSPACE=${PWD} \
   -p 127.0.0.1:2345:2345 \
@@ -29,5 +17,4 @@
   -v ${PROG} -w ${PWD} \
   --privileged \
   -v ${PROG}-pkg:/go/pkg \
-  -v ${PROG}-cache:/root/.cache/go-build ${BINDMOUNT_IMAGES} ${PROG}-dev bash
->>>>>>> e3ccc0d4
+  -v ${PROG}-cache:/root/.cache/go-build ${BINDMOUNT_IMAGES} ${PROG}-dev bash