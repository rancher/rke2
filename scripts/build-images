--- conflicted
+++ resolved
@@ -50,11 +50,7 @@
     ${REGISTRY}/rancher/mirrored-cilium-operator-aws:v1.16.1
     ${REGISTRY}/rancher/mirrored-cilium-operator-azure:v1.16.1
     ${REGISTRY}/rancher/mirrored-cilium-operator-generic:v1.16.1
-<<<<<<< HEAD
-    ${REGISTRY}/rancher/hardened-cni-plugins:v1.5.1-build20240830
-=======
     ${REGISTRY}/rancher/hardened-cni-plugins:v1.5.1-build20240910
->>>>>>> 5d229c99
 EOF
 
 xargs -n1 -t docker image pull --quiet << EOF > build/images-calico.txt
@@ -85,15 +81,9 @@
 fi
 
 xargs -n1 -t docker image pull --quiet << EOF > build/images-multus.txt
-<<<<<<< HEAD
-    ${REGISTRY}/rancher/hardened-multus-cni:v4.1.0-build20240830
-    ${REGISTRY}/rancher/hardened-cni-plugins:v1.5.1-build20240830
-    ${REGISTRY}/rancher/hardened-whereabouts:v0.8.0-build20240830
-=======
     ${REGISTRY}/rancher/hardened-multus-cni:v4.1.0-build20240910
     ${REGISTRY}/rancher/hardened-cni-plugins:v1.5.1-build20240910
     ${REGISTRY}/rancher/hardened-whereabouts:v0.8.0-build20240910
->>>>>>> 5d229c99
     ${REGISTRY}/rancher/mirrored-library-busybox:1.36.1
 EOF
 
@@ -108,13 +98,8 @@
 EOF
 
 xargs -n1 -t docker image pull --quiet << EOF > build/images-flannel.txt
-<<<<<<< HEAD
-    ${REGISTRY}/rancher/hardened-flannel:v0.25.6-build20240828
-    ${REGISTRY}/rancher/hardened-cni-plugins:v1.5.1-build20240830
-=======
     ${REGISTRY}/rancher/hardened-flannel:v0.25.6-build20240910
     ${REGISTRY}/rancher/hardened-cni-plugins:v1.5.1-build20240910
->>>>>>> 5d229c99
 EOF
 fi
 # Continue to provide a legacy airgap archive set with the default CNI images
